--- conflicted
+++ resolved
@@ -9,11 +9,7 @@
 # Helm and k8s
 helm-chart/charts/
 *secrets*.yaml
-<<<<<<< HEAD
-hermes-secrets.sh
-=======
 *secrets*.sh
->>>>>>> 572a80b4
 
 # Distribution / packaging
 .Python
