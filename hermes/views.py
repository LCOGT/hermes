from abc import abstractmethod
from http.client import responses
import json
import logging


from django.contrib.auth.models import User
from django.conf import settings

#from django.views.decorators.csrf import csrf_exempt
from django.http import JsonResponse
from django.middleware import csrf

from django.views.generic import ListView, DetailView, FormView, RedirectView, View
from django.urls import reverse_lazy
from django.shortcuts import redirect
from rest_framework.views import APIView
from rest_framework.decorators import action
from rest_framework import status, viewsets, filters
from rest_framework.response import Response
from django_filters.rest_framework import DjangoFilterBackend

from astropy.coordinates import SkyCoord
from astropy import units
import jsons
from marshmallow import Schema, fields, ValidationError, validates_schema, validate

from hop import Stream
from hop.auth import Auth

from hermes.brokers import hopskotch
from hermes.models import Message, Target, NonLocalizedEvent, NonLocalizedEventSequence
from hermes.forms import MessageForm
from hermes.filters import MessageFilter, TargetFilter, NonLocalizedEventFilter, NonLocalizedEventSequenceFilter
from hermes.serializers import MessageSerializer, TargetSerializer, NonLocalizedEventSerializer, NonLocalizedEventSequenceSerializer

from datetime import datetime
import astropy.time


logger = logging.getLogger(__name__)
logger.setLevel(logging.DEBUG)


def _extract_hop_auth(request) -> Auth:
    """Return a hop.Auth instance from either the request.header or the request.session.

    The reqeust.header takes precidence over the request.session.

    If this the request is comming from the HERMES front-end, then a hop.auth.Auth instance was inserted
    into the request's session dictionary upon logon in AuthenticationBackend.authenticate.
    This method extracts it. (`jsons` is used (vs. json) because Auth is non-trivial to
    serialize/deserialize, and the stdlib `json` package won't handle it correctly).

    If this this request is coming via the API, then a SCiMMA Auth SCRAM credential must be
    extracted from the request header and then used to instanciate the returned hop.Auth.
    """
    if 'SCIMMA-API-Auth-Username' in request.headers:
        # A SCiMMA Auth SCRAM credential came in request.headers. Use it to get hop.auth.Auth instance.
        username = request.headers['SCIMMA-API-Auth-Username']
        password = request.headers['SCIMMA-API-Auth-Password']
        hop_user_auth = Auth(username, password)
    else:
        # deserialize the hop.auth.Auth instance from the request.session
        hop_user_auth: Auth = jsons.load(request.session['hop_user_auth_json'], Auth)

    return hop_user_auth


def coordinates_valid(data):
        for row in data:
            try:
                ra, dec = float(row['ra']), float(row['dec'])
                SkyCoord(ra, dec, unit=(units.deg, units.deg))
            except:
                try:
                    SkyCoord(row['ra'], row['dec'], unit=(units.hourangle, units.deg))
                except:
                    raise ValidationError('Coordinates do not all have valid RA and Dec')


class MessageSchema(Schema):
    title = fields.String(required=True)
    topic = fields.String(required=True)
    message_text = fields.String(required=True)
    submitter = fields.String(required=True)
    authors = fields.String()
    @property
    @abstractmethod
    def data(self):
        pass


class CandidateSchema(Schema):
    target_name = fields.String(required=True)
    ra = fields.String(required=True)
    dec = fields.String(required=True)
    discovery_date = fields.String(required=True)
    telescope = fields.String()
    instrument = fields.String()
    band = fields.String(required=True)
    brightness = fields.Float()
    brightnessError = fields.Float()
    brightnessUnit = fields.String()

    @validates_schema(skip_on_field_errors=True)
    def validate_coordinates(self, data):
        coordinates_valid(data)

    @validates_schema(skip_on_field_errors=True)
    def validate_brightness_unit(self, data):
        brightness_units = ['AB mag', 'Vega mag']
        for row in data:
            if row['brightness_unit'] not in brightness_units:
                raise ValidationError(f'Unrecognized brightness unit. Accepted brightness units are {brightness_units}')


class CandidateDataSchema(Schema):
    event_id = fields.String()
    candidates = fields.List(fields.Nested(CandidateSchema))


class CandidateMessageSchema(MessageSchema):
    data = fields.Nested(CandidateDataSchema)


class PhotometrySchema(Schema):
    target_name = fields.String()
    ra = fields.String()
    dec = fields.String()
    date_observed = fields.String(required=True)
    date_format = fields.String()
    telescope = fields.String(required=True)
    instrument = fields.String()
    band = fields.String(required=True)
    brightness = fields.Float(required=True)
    brightness_error = fields.Float(required=True)
    brightness_unit = fields.String(validate=validate.OneOf(choices=["AB mag", "Vega mag", "mJy", "erg / s / cm² / Å"]), required=True)

    @validates_schema(skip_on_field_errors=True)
    def validate_coordinates(self, data):
        coordinates_valid(data)

    @validates_schema(skip_on_field_errors=True)
    def validate_date_observed(self, data):
        for row in data:
            if 'date_format' in row:
                if 'jd' in row['date_format'].lower():
                    try: 
                        float(row['date_observed'])
                    except ValueError:
                        raise ValidationError(f'Date observed: {row["date_observed"]} does parse based on provided date format: {row["date_format"]}')
                else:
                    try:
                        date_observed = datetime.strptime(row['date_observed'], row['date_format'])
                    except ValueError:
                        raise ValidationError(f'Date observed: {row["date_observed"]} does parse based on provided date format: {row["date_format"]}')
            else:
                try:
                    date_observed = astropy.time.Time(row["date_observed"])
                except ValueError:
                    raise ValidationError(f'Date observed: {row["date_observed"]} does not parse and no expected date format was provided.')


class PhotometryDataSchema(Schema):
    event_id = fields.String()
    photometry = fields.List(fields.Nested(PhotometrySchema))


class PhotometryMessageSchema(MessageSchema):
    data = fields.Nested(PhotometryDataSchema)


class MessageViewSet(viewsets.ModelViewSet):
    queryset = Message.objects.all()
    http_method_names = ['get', 'head', 'options']
    serializer_class = MessageSerializer
<<<<<<< HEAD
    filterset_class = MessageFilter
    filter_backends = (
        filters.OrderingFilter,
        DjangoFilterBackend
    )
    ordering = ('-id',)


class TargetViewSet(viewsets.ModelViewSet):
    queryset = Target.objects.all()
    http_method_names = ['get', 'head', 'options']
    serializer_class = TargetSerializer
    filterset_class = TargetFilter
    filter_backends = (
        filters.OrderingFilter,
        DjangoFilterBackend
    )
    ordering = ('-id',)


class NonLocalizedEventViewSet(viewsets.ModelViewSet):
    queryset = NonLocalizedEvent.objects.all()
    http_method_names = ['get', 'head', 'options']
    serializer_class = NonLocalizedEventSerializer
    filterset_class = NonLocalizedEventFilter
    filter_backends = (
        DjangoFilterBackend,
    )

    @action(detail=True, methods=['get'])
    def targets(self, request, pk=None):
        targets = Target.objects.filter(messages__nonlocalizedevents__event_id=pk)
        return Response(TargetSerializer(targets, many=True).data)

    @action(detail=True, methods=['get'])
    def sequences(self, request, pk=None):
        sequences = NonLocalizedEventSequence.objects.filter(event__event_id=pk)
        return Response(NonLocalizedEventSequenceSerializer(sequences, many=True).data)


class NonLocalizedEventSequenceViewSet(viewsets.ModelViewSet):
    queryset = NonLocalizedEventSequence.objects.all()
    http_method_names = ['get', 'head', 'options']
    serializer_class = NonLocalizedEventSequenceSerializer
    filterset_class = NonLocalizedEventSequenceFilter
    filter_backends = (
        filters.OrderingFilter,
        DjangoFilterBackend
    )
    ordering = ('-id',)
=======
>>>>>>> 5edbb06e


class TopicViewSet(viewsets.ViewSet):
    """This ViewSet does not have a Model backing it. It uses the SCiMMA Auth (Hop Auth) API
    to construct a response and return a dictionary:
        {
        'read': <topic list>,
        'write': <topic-list>,
        }
    """
    def list(self, request, *args, **kwargs) -> JsonResponse:
        """
        """
        username = request.user.username
        try:
            user_hop_auth: Auth = _extract_hop_auth(request)
        except KeyError as err:
            # This means no SCRAM creds were saved in this request's Session dict
            # TODO: what to do for HERMES Guest (AnonymousUser)
            logger.error(f'TopicViewSet {err}')
            default_topics = {
                'read': ['hermes.test', 'gcn.circular'],
                'write': ['hermes.test'],
                }
            logger.error(f'TopicViewSet returning default topics: {default_topics}')
            return JsonResponse(data=default_topics)

        credential_name = user_hop_auth.username
        user_api_token = hopskotch.get_user_api_token(username)

        topics = hopskotch.get_user_topic_permissions(username, credential_name, user_api_token,
                                                      exclude_groups=['sys'])
        logger.info(f'TopicViewSet.list topics for {username}: {topics}')

        response = JsonResponse(data=topics)
        return response


class MessageListView(ListView):
    # change the model form Message to User for OIDC experimentation
    model = User
    template_name = 'hermes/message_list.html'


class MessageDetailView(DetailView):
    model = Message


class MessageFormView(FormView):
    template_name = "hermes/generic_message.html"
    form_class = MessageForm
    success_url = reverse_lazy('index')

    def form_valid(self, form):
        super().form_valid(form)
        new_message_data = form.cleaned_data

        # List of universal Fields
        non_json_fields = ['title', 'author', 'message_text']
        non_json_dict = {key: new_message_data[key] for key in new_message_data.keys() if key in non_json_fields}
        message = Message(**non_json_dict)

        # convert form specific data to JSON
        json_dict = {key: new_message_data[key] for key in new_message_data.keys() if key not in non_json_fields}
        json_data = json.dumps(json_dict, indent=4)
        message.data = json_data

        message.save()

        return redirect(self.get_success_url())


def submit_to_hop(request, message):
    """Open the Hopskotch kafka stream for write and publish an Alert

    The request holds the Session dict which has the 'hop_user_auth_json` key
    whose value can be deserialized into a hop.auth.Auth instance to open the
    stream with. (The hop.auth.Auth instance was added to the Session dict upon
    logon via the HopskotchOIDCAuthenticationBackend.authenticate method).
    """
    try:
        hop_auth: Auth = _extract_hop_auth(request)
    except KeyError as err:
        logger.error(f'Hopskotch Authorization for User {request.user.username} not found.  err: {err}')
        # TODO: REMOVE THE FOLLOWING CODE AFTER TESTING!!
        # use the Hermes service account temporarily while testing...
        logger.warning(f'Submitting with Hermes service account authorization (testing only)')
        hop_auth: Auth = hopskotch.get_hermes_hop_authorization()

    logger.info(f'submit_to_hop User {request.user} with credentials {hop_auth.username}')

    logger.debug(f'submit_to_hop request: {request}')
    logger.debug(f'submit_to_hop request.data: {request.data}')
    logger.debug(f'submit_to_hop s.write => message: {message}')

    try:
        topic = request.data['topic']
        stream = Stream(auth=hop_auth)
        # open for write ('w') returns a hop.io.Producer instance
        with stream.open(f'kafka://kafka.scimma.org/{topic}', 'w') as producer:
            metadata = {'topic': topic}
            producer.write(message, metadata)
    except Exception as e:
        return Response({'message': f'Error posting message to kafka: {e}'},
                        status=status.HTTP_500_INTERNAL_SERVER_ERROR)
    return Response({"message": "Message was submitted successfully."}, status=status.HTTP_200_OK)


class HopSubmitView(APIView):
    """
    Submit a message to the hop client
    """

    def post(self, request, *args, **kwargs):
        """Sumbit to Hopskotch

        Requests to this method go through rest_framework.authentication.SessionMiddleware
        and as such require a CSRF token in the header. see GetCSRFTokenView.
        """
        # request.data does not read the data stream again. So,
        # that is more appropriate than request.body which does
        # (read the stream again).
        # NO:
        #logger.info(f'type(request.body): {type(request.body)}')
        #logger.info(f'request.body: {request.body}')
        # YES:
        logger.debug(f'HopSubmitView.post: request.data: {request.data}')

        return submit_to_hop(request, request.data)

    def get(self, request, *args, **kwargs):
        return Response({"message": "Supply any valid json to send a message to kafka."}, status=status.HTTP_200_OK)


class HopSubmitCandidatesView(APIView):
    def get(self, request, *args, **kwargs):
        message = """This endpoint is used to send a message with a list of potential candidates corresponding to a 
        non-localized event.
        
        Requests should be structured as below:
        
        {title: <Title of the message>,
         topic: <kafka topic to post message to>, 
         submitter: <submitter of the message>,
         authors: <Text full list of authors on a message>
         message_text: <Text of the message to send>,
         data: {
            event_id:  <ID of the non-localized event for these candidates>,
            candidates: [{target_name: <ID of the candidate target>,
                  ra: <Right Ascension in hh:mm:ss.ssss or decimal degrees>,
                  dec: <Declination in dd:mm:ss.ssss or decimal degrees>,
                  discovery_date: <Date/time of the candidate discovery>,
                  date_format: <Python strptime format string or "mjd" or "jd">,
                  telescope: <Discovery telescope>,
                  instrument: <Discovery instrument>,
                  band: <Wavelength band of the discovery observation>,
                  brightness: <Brightness of the candidate at discovery>,
                  brightness_error: <Brightness error of the candidate at discovery>,
                  brightness_unit: <Brightness units for the discovery, 
                                   current supported values: [AB mag, Vega mag]>
                           }, ...]
            }
        }
        """
        return Response({"message": message}, status.HTTP_200_OK)

    def post(self, request, *args, **kwargs):
        candidate_schema = CandidateMessageSchema()
        candidates, errors = candidate_schema.load(request.json)

        logger.debug(f"Request data: {request.json}")
        if errors:
            return Response(errors, status.HTTP_400_BAD_REQUEST)

        return submit_to_hop(request, vars(candidates))


class SubmitPhotometryView(APIView):
    def get(self, request, *args, **kwargs):
        message = """This endpoint is used to send a message to report photometry of one or more targets.
         
        Requests should be structured as below:

        {title: <Title of the message>,
         topic: <kafka topic to post message to>, 
         submitter: <submitter of the message>,
         authors: <Text full list of authors on a message>
         message_text: <Text of the message to send>,
         event_id: <ID of the non-localized event for these candidates>,
         data: {
            event_id: <ID of the non-localized event for these candidates>,
            photometry: [{target_name: <Name of the observed target>,
                  ra: <Right Ascension in hh:mm:ss.ssss or decimal degrees>,
                  dec: <Declination in dd:mm:ss.ssss or decimal degrees>,
                  date_observed: <Date/time of the observation>,
                  telescope: <Discovery telescope>,
                  instrument: <Discovery instrument>,
                  band: <Wavelength band of the discovery observation>,
                  brightness: <Brightness of the candidate at discovery>,
                  brightness_error: <Brightness error of the candidate at discovery>,
                  brightness_unit: <Brightness units for the discovery, 
                                   current supported values: [AB mag, Vega mag, mJy, and erg / s / cm² / Å]>
                           }, ...]
            }
        }
        """
        return Response({"message": message}, status.HTTP_200_OK)

    def post(self, request, *args, **kwargs):
        photometry_schema = PhotometryMessageSchema()
        photometry, errors = photometry_schema.load(request.json)

        if errors:
            logger.debug(f"Request data: {request.json}")
            return Response(errors, status.HTTP_400_BAD_REQUEST)

        return submit_to_hop(request, vars(photometry))


class LoginRedirectView(RedirectView):
    pattern_name = 'login-redirect'

    def get(self, request, *args, **kwargs):

        logger.debug(f'LoginRedirectView.get -- request.user: {request.user}')

        login_redirect_url = f'{settings.HERMES_FRONT_END_BASE_URL}#/?user={request.user.email}'
        logger.info(f'LoginRedirectView.get -- setting self.url and redirecting to {login_redirect_url}')
        self.url = login_redirect_url

        return super().get(request, *args, **kwargs)

class LogoutRedirectView(RedirectView):
    pattern_name = 'logout-redirect'

    def get(self, request, *args, **kwargs):

        logout_redirect_url = f'{settings.HERMES_FRONT_END_BASE_URL}'
        logger.info(f'LogoutRedirectView.get setting self.url and redirecting to {logout_redirect_url}')
        self.url = logout_redirect_url

        return super().get(request, *args, **kwargs)


class GetCSRFTokenView(View):
    pattern_name = 'get-csrf-token'

    def get(self, request, *args, **kwargs) -> JsonResponse:
        """return a CSRF token from the middleware in a JsonResponse:
        key: 'token'
        value: <csrf token>

        The frontend can call this method upon start-up, store the token
        in a cookie, and include it in subsequent calls like this:
        headers: {'X-CSRFToken': this_token}
        """
        token = csrf.get_token(request)
        response = JsonResponse(data={'token': token})
        # this is where you can modify or log the response before returning it
        return response<|MERGE_RESOLUTION|>--- conflicted
+++ resolved
@@ -175,7 +175,6 @@
     queryset = Message.objects.all()
     http_method_names = ['get', 'head', 'options']
     serializer_class = MessageSerializer
-<<<<<<< HEAD
     filterset_class = MessageFilter
     filter_backends = (
         filters.OrderingFilter,
@@ -226,8 +225,6 @@
         DjangoFilterBackend
     )
     ordering = ('-id',)
-=======
->>>>>>> 5edbb06e
 
 
 class TopicViewSet(viewsets.ViewSet):
