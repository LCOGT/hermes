from hermes.models import Message, NonLocalizedEvent, NonLocalizedEventSequence, Target, Profile, OAuthToken
from hermes.utils import TNS_TYPES
from hermes.tns import get_reverse_tns_values
from hermes.oauth_clients import get_access_token
from rest_framework import serializers
from astropy.coordinates import Longitude, Latitude
from astropy import units
from dateutil.parser import parse
from django.utils.translation import gettext as _
from django.conf import settings

import math
from collections import OrderedDict, defaultdict


class RemoveNullSerializer(serializers.Serializer):
    def to_internal_value(self, data):
        data = super().to_internal_value(data)
        return OrderedDict([(key, data[key]) for key in data if data[key] or data[key] == 0 or data[key] == False])

    def to_representation(self, instance):
        data = super().to_representation(instance)
        return OrderedDict([(key, data[key]) for key in data if data[key] or data[key] == 0 or data[key] == False])


class ProfileSerializer(serializers.ModelSerializer):
    email = serializers.CharField(source='user.email', read_only=True)
    api_token = serializers.CharField()
    can_submit_to_gcn = serializers.SerializerMethodField()
    integrated_apps = serializers.SerializerMethodField()

    class Meta:
        model = Profile
        fields = (
            'api_token', 'email', 'credential_name', 'writable_topics', 'integrated_apps', 'can_submit_to_gcn'
        )

    def get_integrated_apps(self, obj):
        tokens = OAuthToken.objects.filter(user=obj.user)
        integrated_apps = [token.integrated_app for token in tokens]
        return integrated_apps

    def get_can_submit_to_gcn(self, obj):
        return OAuthToken.objects.filter(
            user=obj.user, integrated_app=OAuthToken.IntegratedApps.GCN, group_permissions__contains=['gcn.nasa.gov/circular-submitter']
        ).exists()


class BaseTargetSerializer(serializers.ModelSerializer):
    right_ascension = serializers.SerializerMethodField()
    right_ascension_sexagesimal = serializers.SerializerMethodField()
    declination = serializers.SerializerMethodField()
    declination_sexagesimal = serializers.SerializerMethodField()

    class Meta:
        model = Target
        fields = [
            'id',
            'name',
            'right_ascension',
            'right_ascension_sexagesimal',
            'declination',
            'declination_sexagesimal',
        ]

    def get_right_ascension(self, obj):
        if obj.coordinate:
            return obj.coordinate.x

    def get_declination(self, obj):
        if obj.coordinate:
            return obj.coordinate.y

    def get_right_ascension_sexagesimal(self, obj):
        if obj.coordinate:
            a = Longitude(obj.coordinate.x, unit=units.degree)
            return a.to_string(unit=units.hour, sep=':')

    def get_declination_sexagesimal(self, obj):
        if obj.coordinate:
            a = Latitude(obj.coordinate.y, unit=units.degree)
            return a.to_string(unit=units.degree, sep=':')


class BaseMessageSerializer(serializers.HyperlinkedModelSerializer):
    class Meta:
        model = Message
        fields = [
            'id',
            'topic',
            'uuid',
            'title',
            'submitter',
            'authors',
            'data',
            'message_text',
            'published',
            'message_parser',
            'created',
            'modified'
        ]


class BaseNonLocalizedEventSerializer(serializers.ModelSerializer):
    class Meta:
        model = NonLocalizedEvent
        fields = [
            'event_id',
        ]


class MessageSerializer(BaseMessageSerializer):
    nonlocalizedevents = BaseNonLocalizedEventSerializer(many=True)
    targets = BaseTargetSerializer(many=True)

    class Meta(BaseMessageSerializer.Meta):
        fields = BaseMessageSerializer.Meta.fields + ['nonlocalizedevents', 'targets']


class ReferenceMessageSerializer(BaseMessageSerializer):
    targets = BaseTargetSerializer(many=True)

    class Meta(BaseMessageSerializer.Meta):
        fields = BaseMessageSerializer.Meta.fields + ['targets']


class NonLocalizedEventSequenceSerializer(serializers.ModelSerializer):
    message = BaseMessageSerializer()

    class Meta:
        model = NonLocalizedEventSequence
        fields = [
            'id',
            'sequence_number',
            'sequence_type',
            'message'
        ]


class NonLocalizedEventSerializer(BaseNonLocalizedEventSerializer):
    references = ReferenceMessageSerializer(many=True)
    sequences = serializers.SerializerMethodField()

    class Meta(BaseNonLocalizedEventSerializer.Meta):
        fields = BaseNonLocalizedEventSerializer.Meta.fields + ['sequences', 'references']

    def get_sequences(self, instance):
        sequences = instance.sequences.all().order_by('message__published')
        return NonLocalizedEventSequenceSerializer(sequences, many=True).data


class TargetSerializer(BaseTargetSerializer):
    messages = BaseMessageSerializer(many=True)

    class Meta(BaseTargetSerializer.Meta):
        fields = BaseTargetSerializer.Meta.fields + ['messages',]


def validate_date(date):
    try:
        fdate = float(date)
        if not ((fdate < 2600000 and fdate > 2400000) or (fdate < 150000 and fdate > 1000)):
            raise serializers.ValidationError(_(f"Date {fdate} in JD format must be within bounds of 2400000 to 2600000, and in MJD format within bounds of 15000 to 150000."))
    except ValueError:
        try:
            parse(date)
        except ValueError:
            raise serializers.ValidationError(f"{date} does not parse with dateutil.parser.parse. Please specify the date in a standard format or as a JD.")


class ReferenceDataSerializer(RemoveNullSerializer):
    source = serializers.CharField(required=False, allow_null=True)
    citation = serializers.CharField(required=False, allow_null=True)
    url = serializers.URLField(required=False, allow_null=True)

    def validate(self, data):
        validated_data = super().validate(data)
        if not (validated_data.get('source') and validated_data.get('citation')):
            if validated_data.get('source'):
                raise serializers.ValidationError({
                    'citation': 'Must set citation with source'
                })
            if validated_data.get('citation'):
                raise serializers.ValidationError({
                    'source': 'Must set source with citation'
                })
            if not validated_data.get('url'):
                raise serializers.ValidationError({
                    'source': 'Must set source/citation or url',
                    'citation': 'Must set source/citation or url',
                    'url': 'Must set source/citation or url',
                })
        elif validated_data['source'].lower() == 'hop_uuid' and not \
                Message.objects.filter(uuid=validated_data['citation']).exists():
            raise serializers.ValidationError({
                'citation': f"hop_uuid {validated_data['citation']} does not exist"
            })
        return validated_data


class OrbitalElementsSerializer(RemoveNullSerializer):
    epoch_of_elements = serializers.CharField(required=True)
    orbital_inclination = serializers.FloatField(required=True, min_value=0.0, max_value=180.0)
    longitude_of_the_ascending_node = serializers.FloatField(required=True, min_value=0.0, max_value=360.0)
    argument_of_the_perihelion = serializers.FloatField(required=True, min_value=0.0, max_value=360.0)
    eccentricity = serializers.FloatField(required=True, min_value=0.0)
    semimajor_axis = serializers.FloatField(required=False, allow_null=True)
    mean_anomaly = serializers.FloatField(required=False, min_value=0.0, max_value=360.0, allow_null=True)
    perihelion_distance = serializers.FloatField(required=False, allow_null=True)
    epoch_of_perihelion = serializers.CharField(required=False, allow_null=True)

    def validate_epoch_of_elements(self, value):
        validate_date(value)
        return value

    def validate_epoch_of_perihelion(self, value):
        validate_date(value)
        return value

    def validate(self, data):
        validated_data = super().validate(data)
        if not ((validated_data.get('semimajor_axis') and validated_data.get('mean_anomaly')) or (
            validated_data.get('perihelion_distance') and validated_data.get('epoch_of_perihelion'))):
            if validated_data.get('semimajor_axis'):
                raise serializers.ValidationError({
                    'mean_anomaly': ['Must set mean_anomaly when semimajor_axis is set']
                })
            if validated_data.get('mean_anomaly'):
                raise serializers.ValidationError({
                    'semimajor_axis': ['Must set semimajor_axis when mean_anomaly is set']
                })
            if validated_data.get('perihelion_distance'):
                raise serializers.ValidationError({
                    'epoch_of_perihelion': ['Must set epoch_of_perihelion when perihelion_distance is set']
                })
            if validated_data.get('epoch_of_perihelion'):
                raise serializers.ValidationError({
                    'perihelion_distance': ['Must set perihelion_distance when epoch_of_perihelion is set']
                })
            raise serializers.ValidationError({
                'mean_anomaly': ["Must set mean_anomaly/semimajor_axis or epoch_of_perihelion/perihelion_distance"],
                'semimajor_axis': ["Must set mean_anomaly/semimajor_axis or epoch_of_perihelion/perihelion_distance"],
                'epoch_of_perihelion': ["Must set mean_anomaly/semimajor_axis or epoch_of_perihelion/perihelion_distance"],
                'perihelion_distance': ["Must set mean_anomaly/semimajor_axis or epoch_of_perihelion/perihelion_distance"],
            })

        return validated_data


class DiscoveryInfoSerializer(RemoveNullSerializer):
    reporting_group = serializers.CharField(required=False, allow_null=True)
    discovery_source = serializers.CharField(required=False, allow_null=True)
    transient_type = serializers.ChoiceField(required=False, default='Other',
                                             choices=['PSN', 'NUC', 'PNV', 'AGN', 'FRB', 'Other'])
    proprietary_period = serializers.FloatField(required=False, allow_null=True)
    proprietary_period_units = serializers.ChoiceField(required=False, default='Days',
                                                       choices=['Days', 'Months', 'Years'])


class TargetDataSerializer(RemoveNullSerializer):
    name = serializers.CharField(required=True)
    ra = serializers.CharField(required=False, allow_null=True)
    dec = serializers.CharField(required=False, allow_null=True)
    ra_error = serializers.FloatField(required=False, allow_null=True)
    dec_error = serializers.FloatField(required=False, allow_null=True)
    ra_error_units = serializers.ChoiceField(required=False, default='degrees', choices=[
        'degrees', 'mas', 'arcsec', 'arcmin'
    ])
    dec_error_units = serializers.ChoiceField(required=False, default='degrees', choices=[
        'degrees', 'mas', 'arcsec', 'arcmin'
    ])
    pm_ra = serializers.FloatField(required=False, allow_null=True)
    pm_dec = serializers.FloatField(required=False, allow_null=True)
    epoch = serializers.CharField(required=False, default='2000.0')
    new_discovery = serializers.BooleanField(default=False, required=False)
    orbital_elements = OrbitalElementsSerializer(required=False)
    discovery_info = DiscoveryInfoSerializer(required=False)
    distance = serializers.FloatField(required=False, allow_null=True)
    distance_error = serializers.FloatField(required=False, allow_null=True)
    distance_units = serializers.ChoiceField(required=False, allow_null=True, choices=[
        'cm', 'm', 'km', 'pc', 'kpc', 'Mpc', 'Gpc', 'ly', 'au'
    ])
    redshift = serializers.FloatField(required=False, allow_null=True)
    host_name = serializers.CharField(required=False, allow_null=True)
    host_redshift = serializers.FloatField(required=False, allow_null=True)
    aliases = serializers.ListField(child=serializers.CharField(), required=False)
    group_associations = serializers.ListField(child=serializers.CharField(), required=False, allow_null=True)

    def validate_epoch(self, value):
        validate_date(value)
        return value

    def validate(self, data):
        validated_data = super().validate(data)
        if (validated_data.get('ra') is None or validated_data.get('dec') is None):
            if validated_data.get('ra') is not None:
                raise serializers.ValidationError({
                    'dec': ['Must set dec if ra is set']
                })
            elif validated_data.get('dec') is not None:
                raise serializers.ValidationError({
                    'ra': ['Must set ra if dec is set']
                })
            if not validated_data.get('orbital_elements'):
                raise serializers.ValidationError({
                    'ra': ['ra/dec or orbital elements are required'],
                    'dec': ['ra/dec or orbital elements are required'],
                    'orbital_elements': {'non_field_errors': ['ra/dec or orbital elements are required']}
                })

        return validated_data

    def validate_ra(self, value):
        try:
            float_ra = float(value)
            if not math.isfinite(float_ra):
                raise serializers.ValidationError(_("Value must be finite"))
            ra_angle = Longitude(float_ra * units.deg)
        except (ValueError, units.UnitsError, TypeError):
            try:
                ra_angle = Longitude(value, unit=units.hourangle)
            except:
                try:
                    ra_angle = Longitude(value)
                except:
                    raise serializers.ValidationError(_("Must be in a format astropy understands"))
        return ra_angle.deg

    def validate_dec(self, value):
        try:
            float_dec = float(value)
            if not math.isfinite(float_dec):
                raise serializers.ValidationError(_("Dec value must be finite"))
            dec_angle = Latitude(float_dec * units.deg)
        except (ValueError, units.UnitsError, TypeError):
            try:
                dec_angle = Latitude(value, unit=units.hourangle)
            except:
                try:
                    dec_angle = Latitude(value)
                except:
                    raise serializers.ValidationError(_("Must be in a format astropy understands"))
        return dec_angle.deg


class CommonDataSerializer(RemoveNullSerializer):
    target_name = serializers.CharField(required=True)
    date_obs = serializers.CharField(required=True)
    telescope = serializers.CharField(required=False, default='', allow_blank=True, allow_null=True)
    instrument = serializers.CharField(required=False, default='', allow_blank=True, allow_null=True)

    def validate_date_obs(self, value):
        validate_date(value)
        return value

    def validate(self, data):
        validated_data = super().validate(data)
        if not (validated_data.get('instrument') or validated_data.get('telescope')):
            error_msg = _("Must have at least one of telescope or instrument set")
            raise serializers.ValidationError({'telescope': [error_msg], 'instrument': [error_msg]})
        return validated_data


class PhotometryDataSerializer(CommonDataSerializer):
    bandpass = serializers.CharField(required=True)
    brightness = serializers.FloatField(required=False, allow_null=True)
    brightness_error = serializers.FloatField(required=False, allow_null=True)
    brightness_unit = serializers.ChoiceField(required=False, default="AB mag", choices=["AB mag", "Vega mag", "mJy", "erg / s / cm² / Å"])
    exposure_time = serializers.FloatField(required=False, allow_null=True)
    observer = serializers.CharField(required=False, allow_null=True)
    comments = serializers.CharField(required=False, allow_null=True)
    limiting_brightness = serializers.FloatField(required=False, allow_null=True)
    limiting_brightness_error = serializers.FloatField(required=False, allow_null=True)
    limiting_brightness_unit = serializers.ChoiceField(required=False, default="AB mag", choices=["AB mag", "Vega mag", "mJy", "erg / s / cm² / Å"])
    catalog = serializers.CharField(required=False, allow_null=True)

    def validate(self, data):
        validated_data = super().validate(data)
        if not (validated_data.get('brightness') or validated_data.get('limiting_brightness')):
            raise serializers.ValidationError({
                'brightness': ['brightness or limiting_brightness are required'],
                'limiting_brightness': ['brightness or limiting_brightness are required']
            })

        return validated_data


class SpectroscopyDataSerializer(CommonDataSerializer):
    setup = serializers.CharField(required=False, allow_null=True)
    exposure_time = serializers.FloatField(required=False, allow_null=True)
    flux = serializers.ListField(child=serializers.FloatField(), min_length=1, required=True)
    flux_error = serializers.ListField(child=serializers.FloatField(), required=False)
    flux_units = serializers.ChoiceField(required=False, default="mJy", choices=["mJy", "erg / s / cm² / Å"])
    wavelength = serializers.ListField(child=serializers.FloatField(), min_length=1, required=True)
    wavelength_units = serializers.ChoiceField(required=False, default='nm',
                                               choices=['Å', 'nm', 'µm', 'Hz', 'GHz', 'THz'])
    flux_type = serializers.ChoiceField(required=False, default='Fλ', choices=['Fλ', 'Flambda', 'Fν', 'Fnu'])
    classification = serializers.CharField(required=False, allow_null=True)
    proprietary_period = serializers.FloatField(required=False, allow_null=True)
    proprietary_period_units = serializers.ChoiceField(required=False, default='Days',
                                                       choices=['Days', 'Months', 'Years'])
    comments = serializers.CharField(required=False, allow_null=True)
    observer = serializers.CharField(required=False, allow_null=True)
    reducer = serializers.CharField(required=False, allow_null=True)
    spec_type = serializers.ChoiceField(required=False, choices=['Object', 'Host', 'Synthetic', 'Sky', 'Arcs'])

    def validate(self, data):
        validated_data = super().validate(data)
        if 'flux_error' in validated_data:
            if len(validated_data['flux_error']) != len(validated_data['flux']):
                raise serializers.ValidationError(_('Must have same number of datapoints for flux and flux_error'))
        if len(validated_data['flux']) != len(validated_data['wavelength']):
            raise serializers.ValidationError(_('Must have same number of datapoints for flux and wavelength'))

        return validated_data


class AstrometryDataSerializer(CommonDataSerializer):
    ra = serializers.CharField(required=True)
    dec = serializers.CharField(required=True)
    ra_error = serializers.FloatField(required=False, allow_null=True)
    dec_error = serializers.FloatField(required=False, allow_null=True)
    ra_error_units = serializers.ChoiceField(required=False, default='degrees', choices=[
        'degrees', 'mas', 'arcsec', 'arcmin'
    ])
    dec_error_units = serializers.ChoiceField(required=False, default='degrees', choices=[
        'degrees', 'mas', 'arcsec', 'arcmin'
    ])
    mpc_sitecode = serializers.CharField(required=False, allow_null=True)
    catalog = serializers.CharField(required=False, allow_null=True)
    comments = serializers.CharField(required=False, allow_null=True)

    def validate_ra(self, value):
        try:
            float_ra = float(value)
            if not math.isfinite(float_ra):
                raise serializers.ValidationError(_("Value must be finite"))
            ra_angle = Longitude(float_ra * units.deg)
        except (ValueError, units.UnitsError, TypeError):
            try:
                ra_angle = Longitude(value, unit=units.hourangle)
            except:
                try:
                    ra_angle = Longitude(value)
                except:
                    raise serializers.ValidationError(_("Must be in a format astropy understands"))
        return ra_angle.deg

    def validate_dec(self, value):
        try:
            float_dec = float(value)
            if not math.isfinite(float_dec):
                raise serializers.ValidationError(_("Dec value must be finite"))
            dec_angle = Latitude(float_dec * units.deg)
        except (ValueError, units.UnitsError, TypeError):
            try:
                dec_angle = Latitude(value, unit=units.hourangle)
            except:
                try:
                    dec_angle = Latitude(value)
                except:
                    raise serializers.ValidationError(_("Must be in a format astropy understands"))
        return dec_angle.deg


class GenericHermesDataSerializer(RemoveNullSerializer):
    references = ReferenceDataSerializer(many=True, required=False)
    event_id = serializers.CharField(required=False, allow_null=True)
    targets = TargetDataSerializer(many=True, required=False)
    photometry = PhotometryDataSerializer(many=True, required=False)
    spectroscopy = SpectroscopyDataSerializer(many=True, required=False)
    astrometry = AstrometryDataSerializer(many=True, required=False)

    def validate(self, data):
        validated_data = super().validate(data)
        target_names = [target.get('name') for target in validated_data.get('targets', [])]
        full_error = {}

        target_errors = []
        for target_name in target_names:
            if target_names.count(target_name) > 1:
                target_errors.append(
                    {'name': ['The target name must be unique within the submission']}
                )
            else:
                target_errors.append({})
        if any(target_errors):
            full_error['targets'] = target_errors

        photometry_errors = []
        for photometry in validated_data.get('photometry', []):
            if photometry.get('target_name') not in target_names:
                photometry_errors.append(
                    {'target_name': ['The target_name must reference a name in your target table']}
                )
            else:
                photometry_errors.append({})
        if any(photometry_errors):
            full_error['photometry'] = photometry_errors

        spectroscopy_errors = []
        for spectroscopy in validated_data.get('spectroscopy', []):
            if spectroscopy.get('target_name') not in target_names:
                spectroscopy_errors.append(
                    {'target_name': ['The target_name must reference a name in your target table']}
                )
            else:
                spectroscopy_errors.append({})
        if any(spectroscopy_errors):
            full_error['spectroscopy'] = spectroscopy_errors

        astrometry_errors = []
        for astrometry in validated_data.get('astrometry', []):
            if astrometry.get('target_name') not in target_names:
                astrometry_errors.append(
                    {'target_name': ['The target_name must reference a name in your target table']}
                )
            else:
                astrometry_errors.append({})
        if any(astrometry_errors):
            full_error['astrometry'] = astrometry_errors

        if full_error:
            raise serializers.ValidationError(full_error)

        return validated_data


class HermesMessageSerializer(serializers.Serializer):
    files = serializers.ListField(child=serializers.FileField(allow_empty_file=False, use_url=False), required=False, allow_null=True)
    file_comments = serializers.ListField(child=serializers.CharField(default='', allow_blank=True), required=False, allow_null=True)
    title = serializers.CharField(required=True)
    topic = serializers.CharField(required=True)
    message_text = serializers.CharField(required=False, default='', allow_blank=True)
    submitter = serializers.CharField(required=True)
    authors = serializers.CharField(required=False, default='', allow_blank=True)
    data = GenericHermesDataSerializer(required=False)
    submit_to_tns = serializers.BooleanField(required=False, allow_null=True, write_only=True)
    submit_to_mpc = serializers.BooleanField(required=False, allow_null=True, write_only=True)
    submit_to_gcn = serializers.BooleanField(required=False, allow_null=True, write_only=True)
    # These lists for the GCN are from https://gcn.nasa.gov/docs/circulars/styleguide
    GCN_REQUIRED_KEYS = ["AGILE",
                         "ANTARES",
                         "AXP",
                         "Baksan Neutrino Observatory Alert",
                         "CALET",
                         "Chandra",
                         "Fermi",
                         "FXT",
                         "GRB",
                         "GW",
                         "HAWC",
                         "HST",
                         "IBAS",
                         "IceCube",
                         "INTEGRAL",
                         "IPN",
                         "KAGRA",
                         "KONUS",
                         "LIGO",
                         "LOFAR",
                         "LVC",
                         "LVK",
                         "MAGIC",
                         "MASTER",
                         "MAXI",
                         "Pan-STARRS",
                         "POLAR",
                         "RATIR",
                         "SDSS",
                         "SFXT",
                         "SGR",
                         "Suzaku",
                         "Swift",
                         "transient",
                         "VLA",
                         "VLBI",
                         "XRB",
                         "XRF",
                         "XRT",
                         "XTR",
                         "Virgo",
                         "VLA",
                         "ZTF",
                         ]
    GCN_PROHIBITED_KEYS = ["this is an automatic reply",
                           "automatic reply:",
                           "auto reply",
                           "autoreply",
                           "vacation",
                           "out of the office",
                           "out of office",
                           "out of town",
                           "away from my mail",
                           "away from his e-mail",
                           "away from her e-mail",
                           "away from the office",
                           "away from his office",
                           "away from her office",
                           "traveling until",
                           "no longer receiving mail",
                           "delivery failure notif",
                           "mail delivery failure",
                           "returned mail",
                           "saxzlcnkgzmfpbhvyzsbub",
                           "ponse_automatique",
                           "off-line re:",
                           "re:",
                           "fwd:",
                           "r:",
                           "ris:",
                           ]

    def validate(self, data):
        # TODO: Add validation if submit_to_mpc is set that required fields are set
        validated_data = super().validate(data)
        request = self.context.get('request')

        if validated_data.get('submit_to_tns'):
            # Do extra TNS submission validation here
            tns_options = get_reverse_tns_values()
            full_error = defaultdict(dict)
            non_field_errors = []

            if not request or not request.user.is_authenticated:
                non_field_errors.append(_('Must be an authenticated user to submit to TNS'))

            num_files = len(validated_data.get('files', []))
            num_file_comments = len(validated_data.get('file_comments', []))

            if num_file_comments > 0 and num_files > 0 and num_files != num_file_comments:
                non_field_errors.append(_(f"Must have same number of file_comments ({num_file_comments}) as files ({num_files})"))

            if non_field_errors:
                full_error['non_field_errors'] = non_field_errors

            targets = validated_data.get('data', {}).get('targets', [])
            photometry_data = validated_data.get('data', {}).get('photometry', [])
            spectroscopy_data = validated_data.get('data', {}).get('spectroscopy', [])
            target_non_field_errors = []
            photometry_non_field_errors = []
            if len(targets) == 0:
                target_non_field_errors.append(_('Must fill in at least one target entry for TNS submission'))
            if len(photometry_data) == 0 and len(spectroscopy_data) == 0:
                photometry_non_field_errors.append(_('Must fill in at least one photometry or spectroscopy entry for TNS submission'))

            targets_errors = []
            for target in targets:
                target_error = {}
                if not target.get('new_discovery', True):
                    target_error['new_discovery'] = [_("Target new_discovery must be set to True for TNS submission")]
                if target.get('ra') is None:
                    target_error['ra'] = [_("Target ra must be present for TNS submission")]
                if target.get('dec') is None:
                    target_error['dec'] = [_("Target dec must be present for TNS submission")]
                if target.get('group_associations'):
                    groups = target.get('group_associations')
                    bad_groups = [group for group in groups if group not in tns_options.get('groups')]
                    if bad_groups:
                        target_error['group_associations'] = [_(f'Group associations {",".join(bad_groups)} are not valid TNS groups')]

                discovery_info = target.get('discovery_info', {})
                discovery_error = {}
                if not discovery_info or not discovery_info.get('reporting_group'):
                    discovery_error['reporting_group'] = [_("Target must have discovery info reporting group for TNS"
                                                            " submission")]
                elif discovery_info.get('reporting_group') not in tns_options.get('groups'):
                    discovery_error['reporting_group'] = [_(f"Discovery reporting group {discovery_info.get('reporting_group')} is not a valid TNS group")]
                if not discovery_info or not discovery_info.get('discovery_source'):
                    discovery_error['discovery_source'] = [_("Target must have discovery info discovery source for TNS"
                                                             " submission")]
                elif discovery_info.get('discovery_source') not in tns_options.get('groups'):
                    discovery_error['discovery_source'] = [_(f"Discovery source group {discovery_info.get('discovery_source')} is not a valid TNS group")]
                if discovery_error:
                    target_error['discovery_info'] = discovery_error
                targets_errors.append(target_error)
            if any(targets_errors):
                full_error['data']['targets'] = targets_errors

            photometry_errors = []
            has_nondetection = False
            has_detection = False
            for photometry in photometry_data:
                photometry_error = {}
                if photometry.get('brightness'):
                    has_detection = True
                if not photometry.get('instrument'):
                    photometry_error['instrument'] = [_('Photometry must have instrument specified for TNS submission')]
                elif photometry.get('instrument') not in tns_options.get('instruments'):
                    photometry_error['instrument'] = [_(f'Instrument {photometry.get("instrument")} is not a valid TNS instrument')]
                if photometry.get('bandpass') not in tns_options.get('filters'):
                    photometry_error['bandpass'] = [_(f'Bandpass {photometry.get("bandpass")} is not a valid TNS filter')]
                if photometry.get('telescope') and photometry.get('telescope') not in tns_options.get('telescopes'):
                    photometry_error['telescope'] = [_(f'Telescope {photometry.get("telescope")} is not a valid TNS telescope')]
                if photometry.get('limiting_brightness'):
                    has_nondetection = True
                photometry_errors.append(photometry_error)
            if any(photometry_errors):
                full_error['data']['photometry'] = photometry_errors

            spectroscopy_errors = []
            for spectroscopy in spectroscopy_data:
                spectroscopy_error = {}
                classification = spectroscopy.get('classification')
                if classification and classification not in tns_options.get('object_types'):
                    spectroscopy_error['classification'] = [_('Must be one of the TNS classification object_types for TNS'
                                                              ' submission')]
                if not spectroscopy.get('instrument'):
                    spectroscopy_error['instrument'] = [_('Spectroscopy must have instrument specified for TNS'
                                                          ' submission')]
                if not spectroscopy.get('observer'):
                    spectroscopy_error['observer'] = [_('Spectroscopy must have observer specified for TNS submission')]
                if not spectroscopy.get('reducer'):
                    spectroscopy_error['reducer'] = [_('Spectroscopy must have reducer specified for TNS submission')]
                if not spectroscopy.get('spec_type'):
                    spectroscopy_error['spec_type'] = [_('Spectroscopy must have spec_type specified for TNS'
                                                         ' submission')]
                spectroscopy_errors.append(spectroscopy_error)
            if any(spectroscopy_errors):
                full_error['data']['spectroscopy'] = spectroscopy_errors

            if not validated_data.get('authors'):
                full_error['authors'] = [_('Must set an author / reporter for TNS submission')]

            if not has_nondetection:
                photometry_non_field_errors.append(_(f'At least one photometry nondetection / limiting_brightness must be specified for TNS submission'))

            if not has_detection:
                photometry_non_field_errors.append(_(f'At least one photometry detection / brightness must be specified for TNS submission'))

            if target_non_field_errors:
                full_error['target_non_field_errors'] = target_non_field_errors

            if photometry_non_field_errors:
                full_error['photometry_non_field_errors'] = photometry_non_field_errors

            if full_error:
                raise serializers.ValidationError(full_error)
        if validated_data.get('submit_to_gcn'):
            non_field_errors = []

            if not request or not request.user.is_authenticated:
                non_field_errors.append(_('Must be an authenticated user to submit to GCN'))

            # Verify that the user has a valid GCN integration oauth access_token to submit with:
            token = get_access_token(request.user, OAuthToken.IntegratedApps.GCN)
            if not token:
                non_field_errors.append(_('Must register a valid GCN account on your Profile page to submit to GCN'))

            # Validate the title for GCN submission (which appears to be the only form validation the GCN does)
            title = validated_data.get('title', '')
            full_error = defaultdict(dict)
            if len(title) == 0:
                full_error['title'] = [_('Title must be set to submit to GCN')]
                raise serializers.ValidationError(full_error)
            if not any(key in title for key in self.GCN_REQUIRED_KEYS):
                # Set the gcn title errors to non field errors to correctly render the html in the error message
                non_field_errors.append(_('Title must contain one of allowed subject keywords from the'
                                    ' <a href="https://gcn.nasa.gov/docs/circulars/styleguide">GCN Style Guide</a>'
                                    ' to submit to GCN.'))
            for key in self.GCN_PROHIBITED_KEYS:
                if key in title:
                    non_field_errors.append(_('Title cannot contain the prohibited keyword "{}". Please see the'
                                        ' <a href="https://gcn.nasa.gov/docs/circulars/styleguide">GCN Style'
                                        ' Guide</a>.'.format(key)))
<<<<<<< HEAD
            if non_field_errors:
                full_error['non_field_errors'] = non_field_errors
=======
            if 'dev.gcn.nasa.gov' not in settings.GCN_EMAIL:
                gcn_title_errors.append(_('GCN submission currently disabled in production'))
            if gcn_title_errors:
                # Set the gcn title errors to non field errors to correctly render the html in the error message
                full_error['non_field_errors'] = gcn_title_errors
>>>>>>> 701abcd4
                raise serializers.ValidationError(full_error)
        # Remove the flags from the serialized response sent through hop
        if 'submit_to_tns' in validated_data:
            del validated_data['submit_to_tns']
        if 'submit_to_mpc' in validated_data:
            del validated_data['submit_to_mpc']
        if 'submit_to_gcn' in validated_data:
            del validated_data['submit_to_gcn']

        return validated_data<|MERGE_RESOLUTION|>--- conflicted
+++ resolved
@@ -763,16 +763,8 @@
                     non_field_errors.append(_('Title cannot contain the prohibited keyword "{}". Please see the'
                                         ' <a href="https://gcn.nasa.gov/docs/circulars/styleguide">GCN Style'
                                         ' Guide</a>.'.format(key)))
-<<<<<<< HEAD
             if non_field_errors:
                 full_error['non_field_errors'] = non_field_errors
-=======
-            if 'dev.gcn.nasa.gov' not in settings.GCN_EMAIL:
-                gcn_title_errors.append(_('GCN submission currently disabled in production'))
-            if gcn_title_errors:
-                # Set the gcn title errors to non field errors to correctly render the html in the error message
-                full_error['non_field_errors'] = gcn_title_errors
->>>>>>> 701abcd4
                 raise serializers.ValidationError(full_error)
         # Remove the flags from the serialized response sent through hop
         if 'submit_to_tns' in validated_data:
